//mapping of packet names to packet types
const packet_types = {
  CONNECT: 0x01,
  DATA: 0x02,
  CONTINUE: 0x03,
  CLOSE: 0x04
}

//mapping of types to packet names
const packet_names = [undefined, "CONNECT", "DATA", "CONTINUE", "CLOSE"];

function uint_from_array(array) {
  if (array.length == 4) return new Uint32Array(array.buffer)[0];
  else if (array.length == 2) return new Uint16Array(array.buffer)[0];
  else if (array.length == 1) return array[0];
  else throw "invalid array length";
}

function array_from_uint(int, size) {
  let buffer = new ArrayBuffer(size);
  let view = new DataView(buffer);
  if (size == 1) view.setUint8(0, int, true);
  else if (size == 2) view.setUint16(0, int, true);
  else if (size == 4) view.setUint32(0, int, true);
  else throw "invalid array length";
  return new Uint8Array(buffer);
}

function concat_uint8array() {
  let total_length = 0;
  for (let array of arguments) {
    total_length += array.length;
  }
  let new_array = new Uint8Array(total_length);
  let index = 0;
  for (let array of arguments) {
    new_array.set(array, index);
    index += array.length;
  }
  return new_array;
}

function create_packet(packet_type, stream_id, payload) {
  let stream_id_array = array_from_uint(stream_id, 4);
  let packet_type_array = array_from_uint(packet_type, 1);
  let packet = concat_uint8array(packet_type_array, stream_id_array, payload);
  return packet;
}

class WispStream extends EventTarget {
<<<<<<< HEAD
  constructor(hostname, port, websocket, buffer_size, stream_id, connection) {
=======
  constructor(hostname, port, websocket, buffer_size, stream_id, connection, stream_type) {
>>>>>>> 0988d035
    super();
    this.hostname = hostname;
    this.port = port;
    this.ws = websocket;
    this.buffer_size = buffer_size;
    this.stream_id = stream_id;
    this.connection = connection;
    this.stream_type = stream_type;
    this.send_buffer = [];
    this.open = true;
  }

  send(data) {
    //note: udp shouldn't buffer anything
    if (this.buffer_size > 0 || !this.open || this.stream_type === 0x02) {
      //construct and send a DATA packet
      let packet = create_packet(0x02, this.stream_id, data);
      this.ws.send(packet);
      this.buffer_size--;
    }
    else { //server is slow, don't send data yet
      this.send_buffer.push(data);
    }
  }

  //handle receiving a CONTINUE packet
  continue_received(buffer_size) {
    this.buffer_size = buffer_size;
    //send buffered data now
    while (this.buffer_size > 0 && this.send_buffer.length > 0) {
      this.send(this.send_buffer.shift());
    }
  }

  //construct and send a CLOSE packet
  close(reason = 0x01) {
    if (!this.open) return;
    let payload = array_from_uint(reason, 1)
    let packet = create_packet(0x04, this.stream_id, payload);
    this.ws.send(packet);
    this.open = false;
    delete this.connection.active_streams[this.stream_id];
  }
}

class WispConnection extends EventTarget {
  constructor(wisp_url) {
    super();
    this.wisp_url = wisp_url;
    this.max_buffer_size = null;
    this.active_streams = {};
    this.connected = false;
    this.connecting = false;
    this.next_stream_id = 1;

    if (!this.wisp_url.endsWith("/")) {
      throw "wisp endpoints must end with a trailing forward slash";
    }

    this.connect_ws();
  }

  connect_ws() {
    this.ws = new WebSocket(this.wisp_url);
    this.ws.binaryType = "arraybuffer";
    this.connecting = true;

    this.ws.addEventListener("error", (event) => {
      this.on_ws_close();
      let error_event = new Event("error");
      this.dispatchEvent(error_event);
    });
    this.ws.addEventListener("close", () => {
      this.on_ws_close();
      let close_event = new CloseEvent("close");
      this.dispatchEvent(close_event);
    });
    this.ws.addEventListener("message", (event) => {
      this.on_ws_msg(event);
      if (this.connecting) {
        this.connected = true;
        this.connecting = false;
        let open_event = new Event("open");
        this.dispatchEvent(open_event);
      }
    });
  }

  close_stream(stream, reason) {
    let close_event = new CloseEvent("close", { code: reason });
    stream.open = false;
    stream.dispatchEvent(close_event);
    delete this.active_streams[stream.stream_id];
  }

  on_ws_close() {
    this.connected = false;
    this.connecting = false;
    for (let stream_id of Object.keys(this.active_streams)) {
      this.close_stream(this.active_streams[stream_id], 0x03);
    }
  }

  create_stream(hostname, port, type="tcp") {
    let stream_type = type === "udp" ? 0x02 : 0x01;
    let stream_id = this.next_stream_id
    this.next_stream_id++;
    let stream = new WispStream(hostname, port, this.ws, this.max_buffer_size, stream_id, this, stream_type);
    stream.open = this.connected;

    //construct CONNECT packet
    let type_array = array_from_uint(stream_type, 1);
    let port_array = array_from_uint(port, 2);
    let host_array = new TextEncoder().encode(hostname);
    let payload = concat_uint8array(type_array, port_array, host_array);
    let packet = create_packet(0x01, stream_id, payload);

    this.active_streams[stream_id] = stream;
    this.ws.send(packet);
    return stream;
  }

  on_ws_msg(event) {
    let packet = new Uint8Array(event.data);

    if (packet.length < 5) {
      warn_msg(`wisp client warning: received a packet which is too short`);
      return;
    }

    let packet_type = packet[0];
    let stream_id = uint_from_array(packet.slice(1, 5));
    let payload = packet.slice(5);
    let stream = this.active_streams[stream_id];

    if (typeof stream === "undefined" && stream_id !== 0) {
      warn_msg(`wisp client warning: received a ${packet_names[packet_type]} packet for a stream which doesn't exist`);
      return;
    }

    if (packet_type === packet_types.DATA) { //DATA packets
      let msg_event = new MessageEvent("message", { data: payload });
      stream.dispatchEvent(msg_event);
    }

    else if (packet_type === packet_types.CONTINUE && stream_id == 0) { //initial CONTINUE packet
      this.max_buffer_size = uint_from_array(payload);
    }

    else if (packet_type === packet_types.CONTINUE) { //other CONTINUE packets
      stream.continue_received(uint_from_array(payload));
    }

    else if (packet_type === packet_types.CLOSE) { //CLOSE packets
      this.close_stream(stream, payload[0]);
    }

    else {
      warn_msg(`wisp client warning: receive an invalid packet of type ${packet_type}`);
    }
  }
}
<|MERGE_RESOLUTION|>--- conflicted
+++ resolved
@@ -48,11 +48,7 @@
 }
 
 class WispStream extends EventTarget {
-<<<<<<< HEAD
-  constructor(hostname, port, websocket, buffer_size, stream_id, connection) {
-=======
   constructor(hostname, port, websocket, buffer_size, stream_id, connection, stream_type) {
->>>>>>> 0988d035
     super();
     this.hostname = hostname;
     this.port = port;
